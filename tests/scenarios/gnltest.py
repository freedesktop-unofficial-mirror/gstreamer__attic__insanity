--- conflicted
+++ resolved
@@ -97,25 +97,21 @@
             args["caps-string"] = streamcap
             args["media-start"] = mstart
             args["duration"] = duration
-<<<<<<< HEAD
             self.addSubTest(self._subtest_type, args)
-=======
-            self.addSubTest(GnlFileSourceTest, args)
         # ... and also starting from 0 ...
         for streamcap in validcaps:
             args = self.arguments.copy()
             args["caps-string"] = streamcap
             args["media-start"] = 0
             args["duration"] = duration
-            self.addSubTest(GnlFileSourceTest, args)
+            self.addSubTest(self._subtest_type, args)
         # ... and also going to the end
         for streamcap in validcaps:
             args = self.arguments.copy()
             args["caps-string"] = streamcap
             args["media-start"] = uriduration - duration
             args["duration"] = duration
-            self.addSubTest(GnlFileSourceTest, args)
->>>>>>> bc0dac93
+            self.addSubTest(self._subtest_type, args)
         self.__doneTypeFindTest = True
         return True
 
