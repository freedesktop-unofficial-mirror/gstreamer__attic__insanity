# GStreamer QA system
#
#       storage/storage.py
#
# Copyright (c) 2008, Edward Hervey <bilboed@bilboed.com>
#
# This program is free software; you can redistribute it and/or
# modify it under the terms of the GNU Lesser General Public
# License as published by the Free Software Foundation; either
# version 2.1 of the License, or (at your option) any later version.
#
# This program is distributed in the hope that it will be useful,
# but WITHOUT ANY WARRANTY; without even the implied warranty of
# MERCHANTABILITY or FITNESS FOR A PARTICULAR PURPOSE.  See the GNU
# Lesser General Public License for more details.
#
# You should have received a copy of the GNU Lesser General Public
# License along with this program; if not, write to the
# Free Software Foundation, Inc., 59 Temple Place - Suite 330,
# Boston, MA 02111-1307, USA.

"""
Classes and methods related to storing/retrieving results/data/...
"""
<<<<<<< HEAD

=======
>>>>>>> 31639b17
class DataStorage:
    """
    Base class for storing data
    """
    def __init__(self):
        self.setUp()

    def setUp(self):
        raise NotImplementedError

    # public storage API

    def setClientInfo(self, softwarename, clientname, user):
        pass

    def startNewTestRun(self, testrun):
        # create new entry in testrun table
        pass

    def endTestRun(self, testrun):
        # mark the testrun as closed and done
        pass

    def newTestStarted(self, testrun, test):
        # create new entry in tests table
        pass

    def newTestFinished(self, testrun, test):
        pass

    # public retrieval API
    def listTestRuns(self):
        """
        Returns the list of testruns ID currently available
        """
        pass

    def getTestRun(self, testrunid):
        """
        Returns a tuple containing the information about the given testrun.
        (clientid, starttime, stoptime)

        If the testrun doesn't exist, it will return the following tuple:
        (None, None, None)
        """
        pass

    def getTestsForTestRun(self, testrunid, withscenarios=True):
        """
        Returns the list of testid for the given testrunid

        If withscenarios is True, scenarios will also be returned.
        If withscenarios is False, only non-scenario tests will be returned.
        """
        pass

    def getScenariosForTestRun(self, testrunid):
        """
        Returns the scenarios for the given testrunid

        The dictionnary has:
        * key : the testid of the scenario
        * value : A list of testid of the subtests
        """

    def getClientInfoForTestRun(self, testrunid):
        pass

    # methods to implement in subclasses
    def findTestsByArgument(self, testtype, arguments, testrunid=None, monitors=None):
        """
        Return all test ids of type <testtype> and with arguments <arguments>

        arguments is a dictionnary
        If specified, only tests belonging to the given testrunid will be
        returned.
        """
        raise NotImplementedError

class FileStorage(DataStorage):
    """
    Base class for storing data to a file

    Don't use this class directly, but one of its subclasses
    """

    def __init__(self, path, *args, **kwargs):
        self.path = path
        DataStorage.__init__(self, *args, **kwargs)

class NetworkStorage(DataStorage):
    """
    Stores data to a remote storage

    Don't use this class directly, but one of its subclasses
    """
    # properties
    # * host
    # * port
    pass

class DBStorage(FileStorage):
    """
    Stores data in a database

    Don't use this class directly, but one of its subclasses
    """

    def setUp(self):
        # open database
        self.openDatabase()

        # createTables if needed
        self.createTables()

    def openDatabase(self):
        raise NotImplementedError

    def createTables(self):
        raise NotImplementedError<|MERGE_RESOLUTION|>--- conflicted
+++ resolved
@@ -22,10 +22,7 @@
 """
 Classes and methods related to storing/retrieving results/data/...
 """
-<<<<<<< HEAD
 
-=======
->>>>>>> 31639b17
 class DataStorage:
     """
     Base class for storing data
