--- conflicted
+++ resolved
@@ -105,13 +105,8 @@
             facname = "(no factory)"
         else:
             facname = factory.get_name()
-<<<<<<< HEAD
-        self._elements = [(self.pipeline.get_name(),facname,
-                           "")] #name,factoryname,parentname
-=======
         self._elements = ["%s %s" % (self.pipeline.get_name(), facname)]
 
->>>>>>> bc0dac93
         self._watchContainer(self.pipeline)
 
         # connect to bus
@@ -225,14 +220,8 @@
                 factory_name = factory.get_name ()
             else:
                 factory_name = "(no factory)"
-<<<<<<< HEAD
-            self._elements.append((elt.get_name(),
-                                   factory_name,
-                                   container.get_name()))
-=======
             self._elements.append("%s %s" % (elt.get_name(),
                                              factory_name))
->>>>>>> bc0dac93
             if isinstance(elt, gst.Bin):
                 self._watchContainer(elt)
         container.connect("element-added", self._elementAddedCb)
