# GStreamer QA system
#
#       testrun.py
#
# Copyright (c) 2007, Edward Hervey <bilboed@bilboed.com>
#
# This program is free software; you can redistribute it and/or
# modify it under the terms of the GNU Lesser General Public
# License as published by the Free Software Foundation; either
# version 2.1 of the License, or (at your option) any later version.
#
# This program is distributed in the hope that it will be useful,
# but WITHOUT ANY WARRANTY; without even the implied warranty of
# MERCHANTABILITY or FITNESS FOR A PARTICULAR PURPOSE.  See the GNU
# Lesser General Public License for more details.
#
# You should have received a copy of the GNU Lesser General Public
# License along with this program; if not, write to the
# Free Software Foundation, Inc., 59 Temple Place - Suite 330,
# Boston, MA 02111-1307, USA.

"""
Test runs

A TestRun is the execution of one or more tests/scenarios with various
arguments.
It will also collect the state of the environment.

The smallest TestRun is a single test without any arguments nor any
monitors.

Tests have access to the TestRun within which they are being executed
so they can look for results of other tests.

Access to the TestRun from test instances will be possible via DBus IPC.
"""

import gobject
import time
<<<<<<< HEAD
=======
from log import critical, error, warning, debug, info
from test import Test
from arguments import Arguments
import insanity.environment as environment
import dbustools
>>>>>>> 31639b17
import dbus.gobject_service
import tempfile
import os
from insanity.log import critical, error, warning, debug, info
from insanity.test import Test
from insanity.arguments import Arguments
import insanity.environment as environment
from insanity.threads import ThreadMaster, CallbackThread
import insanity.dbustools as dbustools

##
## TODO/FIXME
##
## Add possibility to add/modify/remove env variables
##   This will be needed to run test with different environments
##   WITHOUT having to restart the daemon.

class TestRun(gobject.GObject):
    __gsignals__ = {
        "start" : (gobject.SIGNAL_RUN_LAST,
                   gobject.TYPE_NONE,
                   ()),
        "done" : (gobject.SIGNAL_RUN_LAST,
                   gobject.TYPE_NONE,
                   ()),
        "aborted" : (gobject.SIGNAL_RUN_LAST,
                   gobject.TYPE_NONE,
                   ( )),
        # a test started/ended
        # Warning, it is not automatically a SingleTest
        "single-test-done" : (gobject.SIGNAL_RUN_LAST,
                              gobject.TYPE_NONE,
                              (gobject.TYPE_PYOBJECT, )),
        "single-test-start" : (gobject.SIGNAL_RUN_LAST,
                              gobject.TYPE_NONE,
                              (gobject.TYPE_PYOBJECT, )),

        # new-remote-test (uuid)
        #  emitted when a new test has appeared on the private bus
        "new-remote-test" : (gobject.SIGNAL_RUN_LAST,
                             gobject.TYPE_NONE,
                             (gobject.TYPE_STRING, )),
        "removed-remote-test" : (gobject.SIGNAL_RUN_LAST,
                                 gobject.TYPE_NONE,
                                 (gobject.TYPE_STRING, ))
        }

    def __init__(self, maxnbtests=1, workingdir=None, env=None):
        """
        maxnbtests : Maximum number of tests to run simultaneously in each batch.
        workingdir : Working directory (default : getcwd() + /workingdir/)
        env : extra environment variables
        """
        gobject.GObject.__init__(self)
        self._setupPrivateBus()
        self._tests = [] # list of (test, arguments, monitors)
        self._storage = None
        self._currenttest = None
        self._currentmonitors = None
        self._currentarguments = None
        self._runninginstances = []
        self._maxnbtests = maxnbtests
        self._starttime = None
        self._stoptime = None
        # disambiguation
        # _environment are the environment information
        # _environ are the environment variables (env)
        self._environment = {}
        self._env = os.environ.copy()
        if env:
            self._env.update(env)
        self._workingdir = workingdir or os.path.join(os.getcwd(), "workingdir")
        self._outputdir = os.path.join(self._workingdir, "outputfiles")
        self._running = False

    ## PUBLIC API

    def run(self):
        """
        Start executing the tests.
        """
        if self._running:
            error("TestRun is already running")
            return
        # make sure working directory exists
        if not os.path.exists(self._outputdir):
            os.makedirs(self._outputdir)
        self._collectEnvironment()

    def abort(self):
        """
        Abort the tests execution.
        """
        # TODO : fill
        for test in self._runninginstances:
            test.stop()
        self.emit("aborted")

    def setStorage(self, storage):
        self._storage = storage

    def addTest(self, test, arguments, monitors=None):
        """
        Adds test with the given arguments (or generator) and monitors
        to the list of tests to be run

        monitors are a list of tuples containing:
        * the monitor class
        * (optional) the arguments to use on that monitor
        """
        if not isinstance(test, type) and not issubclass(test, Test):
            raise TypeError("Given test is not a Test object !")
        # arguments NEED to be an Arguments object or a dictionnary
        if isinstance(arguments, dict):
            # convert dictionnary to Arguments
            info("Creating Arguments for %r" % arguments)
            arguments = Arguments(**arguments)
        elif not isinstance(arguments, Arguments):
            raise TypeError("Test arguments need to be an Arguments object or a dictionnary")
        self._tests.append((test, arguments, monitors))

    def getEnvironment(self):
        """
        Returns the environment information of this testrun as a
        dictionnary.
        """
        return self._environment

    ## PRIVATE API

    def _setupPrivateBus(self):
        self._bus = dbustools.get_private_session_bus()
        self._bus_address = dbustools.get_private_bus_address()
        self._dbusobject = self._bus.get_object("org.freedesktop.DBus",
                                                "/org/freedesktop/DBus")
        self._dbusiface = dbus.Interface(self._dbusobject,
                                         "org.freedesktop.DBus")
        self._dbusiface.connect_to_signal("NameOwnerChanged",
                                          self._dbusNameOwnerChangedSignal)
        #self._busname = dbus.service.BusName("net.gstreamer.insanity.TestRun", self._bus)
        #dbus.gobject_service.ExportedGObject.__init__(self, self._bus, "/TestRun/XXX")

    def _dbusNameOwnerChangedSignal(self, name, oldowner, newowner):
        # we only care about connections named net.gstreamer.Insanity.Test.xxx
        info("name:%s , oldowner:%s, newowner:%s" % (name, oldowner, newowner))
        if not name.startswith("net.gstreamer.Insanity.Test.Test"):
            return
        # extract uuid
        uuid = name.rsplit('.Test', 1)[-1]
        if newowner == "":
            self.emit("removed-remote-test", uuid)
        elif oldowner == "":
            self.emit("new-remote-test", uuid)

    def _collectEnvironment(self):
        """
        Collect the environment settings, parameters, variables,...
        """
        # we specify our own registry
        if not "GST_REGISTRY" in self._env:
            obj, path = self.get_temp_file(nameid="registry", category="testrun")
            self._env["GST_REGISTRY"] = path
        environment.collectEnvironment(self._env, self._gotEnvironment)

    def _gotEnvironment(self, resdict):
        info("Got environment %r", resdict)
        self._environment = resdict
        self.emit("start")
        self._starttime = int(time.time())
        self._storage.startNewTestRun(self)
        self._runNextBatch()

    def _singleTestStart(self, test):
        info("test %r started", test)
        self.emit("single-test-start", test)
        self._storage.newTestStarted(self, test)

    def _singleTestDone(self, test):
        info("Done with test %r , success rate %02f%%",
             test, test.getSuccessPercentage())
        self.emit("single-test-done", test)
        # FIXME : Improvement : disconnect all signals from that test
        if test in self._runninginstances:
            self._runninginstances.remove(test)
        self._storage.newTestFinished(self, test)
        self._runNext()

    def _singleTestCheck(self, test, check, validate):
        pass

    def _runNext(self):
        """ Run the next test+arg+monitor combination """
        if len(self._runninginstances) >= self._maxnbtests:
            warning("We were already running the max number of tests")
            return False
        info("Getting next test arguments for this batch")
        try:
            kwargs = self._currentarguments.next()
        except StopIteration:
            if len(self._runninginstances):
                info("No more arguments, but still a test running")
                return False
            info("No more arguments, we're finished with this batch")
            self._runNextBatch()
            return False

        # grab the next arguments
        testclass = self._currenttest
        monitors = self._currentmonitors

        # create test with arguments
        debug("Creating test %r with arguments %r" % (testclass, kwargs))
        test = testclass(testrun=self, bus=self._bus,
                         bus_address=self._bus_address,
                         **kwargs)
        if monitors:
            for monitor in monitors:
                test.addMonitor(*monitor)

        test.connect("start", self._singleTestStart)
        test.connect("done", self._singleTestDone)
        test.connect("check", self._singleTestCheck)

        # start test
        allok = test.run()
        if allok:
            # add instance to running tests
            self._runninginstances.append(test)

        warning("Just added a test %d/%d", len(self._runninginstances), self._maxnbtests)
        # if we can still create a new test, call ourself again
        if len(self._runninginstances) < self._maxnbtests:
            warning("still more test to run (current:%d/max:%d)",
                    len(self._runninginstances), self._maxnbtests)
            gobject.idle_add(self._runNext)
        return False

    def _runNextBatch(self):
        """ Runs the next test batch """
        if len(self._tests) == 0:
            # if nothing left, stop
            info("No more tests batch to run, we're done")
            self._stoptime = int(time.time())
            self._storage.endTestRun(self)
            self._running = False
            self.emit("done")
            return False

        info("Getting next test batch")
        # pop out the next batch
        test, args, monitors = self._tests.pop(0)
        self._currenttest = test
        self._currentmonitors = monitors
        self._currentarguments = args

        info("Current test : %r" % test)
        info("Current monitors : %r" % monitors)
        info("Current arguments : %r" % args)

        # and run the first one of that batch
        self._runNext()
        return False

    def getWorkingDirectory(self):
        """
        Returns the currently configured working directory for this
        TestRun.
        """
        return self._workingdir

    def setWorkingDirectory(self, workdir):
        """
        Change the working directory. This can only be called when the
        TestRun isn't running.

        Returns True if the working directory was properly changed.
        Returns False if there was a problem.
        """
        if self._running:
            return False
        debug("Changing workdir to %s", workdir)
        self._workingdir = workdir
        self._outputdir = os.path.join(self._workingdir, "outputfiles")
        return True

    def get_temp_file(self, nameid='', suffix='', category="insanity-output"):
        """
        Creates a new temporary file in a secure fashion, guaranteeing
        it will be unique and only accessible from this user.

        If specified, the nameid will be inserted in the unique name.
        If specified, the suffix will be used

        The returned file will NEVER be removed or closed, the caller
        should take care of that.

        Return (filepath, fileobject) for the newly created file
        """
        # we create temporary files in a specified directory
        prefix = "%s-%s" % (category, nameid)
        return tempfile.mkstemp(prefix=prefix,
                                suffix=suffix,
                                dir=self._outputdir)


gobject.type_register(TestRun)

class ListTestRun(TestRun):
    """
    Convenience class to specify a list of tests that will be run
    with the same arguments/generator and monitor(s).

    Parameters:
    * fatal-failure : boolean (default:False)
    If set to True, a test will only be run if the previous test for
    the same argument has completed successfully.
    """

    def __init__(self, tests, arguments, monitors=None, *args, **kwargs):
        TestRun.__init__(self, *args, **kwargs)
        for test in tests:
            self.addTest(test, arguments, monitors)

def single_test_run(test, arguments=[], monitors=None):
    """
    Convenience function to create a TestRun for a single test
    """
    t = TestRun()
    t.addTest(test, arguments, monitors)
    return t<|MERGE_RESOLUTION|>--- conflicted
+++ resolved
@@ -37,14 +37,6 @@
 
 import gobject
 import time
-<<<<<<< HEAD
-=======
-from log import critical, error, warning, debug, info
-from test import Test
-from arguments import Arguments
-import insanity.environment as environment
-import dbustools
->>>>>>> 31639b17
 import dbus.gobject_service
 import tempfile
 import os
